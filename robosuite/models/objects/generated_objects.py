--- conflicted
+++ resolved
@@ -53,11 +53,7 @@
         """
 
         # Run super() init
-<<<<<<< HEAD
         super().__init__(name=name, joints=joints)
-=======
-        super().__init__(name=name)
->>>>>>> cdca0795
 
         # Set handle type and density ratio
         self.handle_shape = handle_shape
