--- conflicted
+++ resolved
@@ -135,12 +135,7 @@
                 parent_body_name, pos, quat, active=False, mujoco_env=self.env, camera_name=camera_name, fov=fov
             )
             robot.cameras.append(camera)
-
-<<<<<<< HEAD
-        #self.renderer.add_robot([], [], [], [], None, 0, dynamic=False, robot=robot)
-=======
-        # self.renderer.add_robot([], [], [], [], None, 0, dynamic=False, robot=robot)
->>>>>>> 80c77cfd
+            
         self.renderer.add_instance_group([], ig_object=robot)
 
     def parse_meshes(self):
