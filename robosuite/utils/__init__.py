--- conflicted
+++ resolved
@@ -1,12 +1,4 @@
 from .errors import robosuiteError, XMLError, SimulationError, RandomizationError
-<<<<<<< HEAD
-from .macros import USE_DM_BINDING
-
-if USE_DM_BINDING:
-    from .pygame_renderer import PygameRenderer
-    from .opencv_renderer import OpenCVRenderer
-=======
 
 from .pygame_renderer import PygameRenderer
-from .opencv_renderer import OpenCVRenderer
->>>>>>> 60a23025
+from .opencv_renderer import OpenCVRenderer