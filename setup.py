# read the contents of your README file
from os import path

from setuptools import find_packages, setup

this_directory = path.abspath(path.dirname(__file__))
with open(path.join(this_directory, "README.md"), encoding="utf-8") as f:
    lines = f.readlines()

# remove images from README
lines = [x for x in lines if ".png" not in x]
long_description = "".join(lines)

setup(
    name="robosuite",
    packages=[package for package in find_packages() if package.startswith("robosuite")],
    install_requires=[
<<<<<<< HEAD
        "requests",
=======
>>>>>>> 874ce964
        "numpy>=1.20.0",
        "numba>=0.52.0,<=0.53.1",
        "scipy>=1.2.3",
        "free-mujoco-py==2.1.6",
    ],
    eager_resources=["*"],
    include_package_data=True,
    python_requires=">=3",
    description="robosuite: A Modular Simulation Framework and Benchmark for Robot Learning",
    author="Yuke Zhu, Josiah Wong, Ajay Mandlekar, Roberto Martín-Martín",
    url="https://github.com/ARISE-Initiative/robosuite",
    author_email="yukez@cs.utexas.edu",
    version="1.3.1",
    long_description=long_description,
    long_description_content_type="text/markdown",
)<|MERGE_RESOLUTION|>--- conflicted
+++ resolved
@@ -15,10 +15,6 @@
     name="robosuite",
     packages=[package for package in find_packages() if package.startswith("robosuite")],
     install_requires=[
-<<<<<<< HEAD
-        "requests",
-=======
->>>>>>> 874ce964
         "numpy>=1.20.0",
         "numba>=0.52.0,<=0.53.1",
         "scipy>=1.2.3",
